--- conflicted
+++ resolved
@@ -1,25 +1,22 @@
-<?xml version="1.0"?>
-<configuration>
-  <startup>
-    <supportedRuntime version="v4.0" sku=".NETFramework,Version=v4.5"/>
-  </startup>
-  <runtime>
-    <assemblyBinding xmlns="urn:schemas-microsoft-com:asm.v1">
-      <dependentAssembly>
-        <assemblyIdentity name="YAXLib" publicKeyToken="7cc39f8266ad1835" culture="neutral"/>
-        <bindingRedirect oldVersion="0.0.0.0-2.13.0.0" newVersion="2.13.0.0"/>
-      </dependentAssembly>
-<<<<<<< HEAD
-=======
-      <dependentAssembly>
-        <assemblyIdentity name="NHibernate" publicKeyToken="aa95f207798dfdb4" culture="neutral"/>
-        <bindingRedirect oldVersion="0.0.0.0-4.0.0.4000" newVersion="4.0.0.4000"/>
-      </dependentAssembly>
-      <dependentAssembly>
-        <assemblyIdentity name="Iesi.Collections" publicKeyToken="aa95f207798dfdb4" culture="neutral"/>
-        <bindingRedirect oldVersion="0.0.0.0-4.0.0.0" newVersion="4.0.0.0"/>
-      </dependentAssembly>
->>>>>>> 1b9bfb5c
-    </assemblyBinding>
-  </runtime>
-</configuration>
+<?xml version="1.0"?>
+<configuration>
+  <startup>
+    <supportedRuntime version="v4.0" sku=".NETFramework,Version=v4.5"/>
+  </startup>
+  <runtime>
+    <assemblyBinding xmlns="urn:schemas-microsoft-com:asm.v1">
+      <dependentAssembly>
+        <assemblyIdentity name="YAXLib" publicKeyToken="7cc39f8266ad1835" culture="neutral"/>
+        <bindingRedirect oldVersion="0.0.0.0-2.13.0.0" newVersion="2.13.0.0"/>
+      </dependentAssembly>
+      <dependentAssembly>
+        <assemblyIdentity name="NHibernate" publicKeyToken="aa95f207798dfdb4" culture="neutral"/>
+        <bindingRedirect oldVersion="0.0.0.0-4.0.0.4000" newVersion="4.0.0.4000"/>
+      </dependentAssembly>
+      <dependentAssembly>
+        <assemblyIdentity name="Iesi.Collections" publicKeyToken="aa95f207798dfdb4" culture="neutral"/>
+        <bindingRedirect oldVersion="0.0.0.0-4.0.0.0" newVersion="4.0.0.0"/>
+      </dependentAssembly>
+    </assemblyBinding>
+  </runtime>
+</configuration>