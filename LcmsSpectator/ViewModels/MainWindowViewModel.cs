﻿using System;
using System.Collections.Generic;
using System.Collections.ObjectModel;
using System.IO;
using System.Linq;
using System.Threading;
using System.Threading.Tasks;
using GalaSoft.MvvmLight;
using GalaSoft.MvvmLight.Command;
using GalaSoft.MvvmLight.Messaging;
using InformedProteomics.Backend.Data.Sequence;
using InformedProteomics.Backend.Data.Spectrometry;
using LcmsSpectator.DialogServices;
using LcmsSpectator.TaskServices;
using LcmsSpectator.Utils;
using LcmsSpectatorModels.Models;
using LcmsSpectatorModels.Readers;

namespace LcmsSpectator.ViewModels
{
    public class MainWindowViewModel: ViewModelBase
    {
        // Data
        public List<IonType> IonTypes { get; set; }

        // Commands
        public RelayCommand OpenRawFileCommand { get; private set; }
        public RelayCommand OpenTsvFileCommand { get; private set; }
        public RelayCommand OpenFromDmsCommand { get; private set; }
        public RelayCommand OpenSettingsCommand { get; private set; }
        public RelayCommand OpenAboutBoxCommand { get; private set; }

        // Child view models
        public ScanViewModel ScanViewModel { get; private set; }
        public CreateSequenceViewModel CreateSequenceViewModel { get; private set; }
        public IonTypeSelectorViewModel IonTypeSelectorViewModel { get; private set; }
        public SpectrumViewModel Ms2SpectrumViewModel { get; private set; }
        public ObservableCollection<XicViewModel> XicViewModels { get; private set; }
        public SelectedPrSmViewModel SelectedPrSmViewModel { get; private set; }

        /// <summary>
        /// Constructor for creating a new, empty MainWindowViewModel
        /// </summary>
        /// <param name="dialogService">Service for MVVM-friendly dialogs</param>
        /// <param name="taskService">Service for task queueing</param>
        public MainWindowViewModel(IMainDialogService dialogService, ITaskService taskService)
        {
            // register messenger events
            Messenger.Default.Register<XicViewModel.XicCloseRequest>(this, XicCloseRequest);

            _dialogService = dialogService;
            _taskService = taskService;
            SelectedPrSmViewModel = SelectedPrSmViewModel.Instance;
            Ms2SpectrumViewModel = new SpectrumViewModel(_dialogService, TaskServiceFactory.GetTaskServiceLike(taskService));
            ScanViewModel = new ScanViewModel(_dialogService, TaskServiceFactory.GetTaskServiceLike(_taskService), new List<PrSm>());
            IonTypeSelectorViewModel = new IonTypeSelectorViewModel(_dialogService);
            XicViewModels = new ObservableCollection<XicViewModel>();
            CreateSequenceViewModel = new CreateSequenceViewModel(XicViewModels, _dialogService);

            OpenRawFileCommand = new RelayCommand(OpenRawFile);
            OpenTsvFileCommand = new RelayCommand(OpenIdFile);
            OpenFromDmsCommand = new RelayCommand(() => OpenFromDms(), () => ShowOpenFromDms);
            OpenSettingsCommand = new RelayCommand(OpenSettings);
            OpenAboutBoxCommand = new RelayCommand(OpenAboutBox);

            IsLoading = false;
            FileOpen = false;

            _idTreeMutex = new Mutex();
        }

        /// <summary>
        /// Constructor for creating MainWindowViewModel with existing IDs
        /// </summary>
        /// <param name="dialogService">Service for MVVM-friendly dialogs</param>
        /// <param name="taskService">Service for task queueing</param>
        /// <param name="idTree">Existing IDs</param>
        public MainWindowViewModel(IMainDialogService dialogService, ITaskService taskService, IdentificationTree idTree) : this(dialogService, taskService)
        {
            ScanViewModel.Data = idTree.AllPrSms;
        }

        /// <summary>
        /// Determine whether or not "Open From DMS" should be shown on the menu based on whether
        /// or not the user is on the PNNL network or not.
        /// </summary>
        public bool ShowOpenFromDms
        {
            get { return System.Net.Dns.GetHostEntry("").HostName.Contains("pnl.gov"); }
        }

        /// <summary>
        /// A file is currently being loaded
        /// </summary>
        public bool IsLoading
        {
            get { return _isLoading; }
            set
            {
                _isLoading = value;
                RaisePropertyChanged();
            }
        }

        /// <summary>
        /// Tracks whether or not a file is currently open
        /// </summary>
        public bool FileOpen
        {
            get { return _fileOpen; }
            set
            {
                _fileOpen = value;
                RaisePropertyChanged();
            }
        }

        /// <summary>
        /// Prompt user for raw files and call ReadRawFile() to open file.
        /// </summary>
        public void OpenRawFile()
        {
            var rawFileNames = _dialogService.MultiSelectOpenFile(".raw", @"Raw Files (*.raw)|*.raw");
            if (rawFileNames == null) return;
            foreach (var rawFileName in rawFileNames)
            {
                var name = rawFileName;
                _taskService.Enqueue(() =>
                {
                    ReadRawFile(name);
                    if (XicViewModels.Count > 0) ScanViewModel.HideUnidentifiedScans = false;
                }, true);
            }
        }

        /// <summary>
        /// Open identification file. Checks to ensure that there is a raw file open
        /// corresponding to this ID file.
        /// </summary>
        public void OpenIdFile()
        {
<<<<<<< HEAD
            Task task = null;
            const string formatStr = @"TSV Files (*.txt; *tsv)|*.txt;*.tsv|MzId Files (*.mzId)|*.mzId|MzId GZip Files (*.mzId.gz)|*.mzId.gz|MTDB Files (*.mtdb)|*.mtdb";
=======
            const string formatStr = @"TSV Files (*.txt; *tsv)|*.txt;*.tsv|MzId Files (*.mzId[.gz])|*.mzId;*.mzId.gz";
>>>>>>> 1b9bfb5c
            var tsvFileName = _dialogService.OpenFile(".txt", formatStr);
            if (tsvFileName == "") return;
            var fileName = Path.GetFileNameWithoutExtension(tsvFileName);
            var ext = Path.GetExtension(tsvFileName);
            string path = ext != null ? tsvFileName.Remove(tsvFileName.IndexOf(ext, StringComparison.Ordinal)) : tsvFileName;
            string rawFileName = "";
            XicViewModel xicVm = null;
            foreach (var xic in XicViewModels)      // Raw file already open?
            {
                if (xic.RawFileName == fileName)
                {   // xicVm with correct raw file name was found. Raw file is already open
                    xicVm = xic;
                    rawFileName = xicVm.RawFileName;
                }
            }
            if (xicVm == null)  // Raw file not already open
            {
                var directoryName = Path.GetDirectoryName(tsvFileName);
                if (directoryName != null)
                {
                    var directory = Directory.GetFiles(directoryName);
                    foreach (var file in directory) // Raw file in same directory as tsv file?
                        if (file == path + ".raw") rawFileName = path + ".raw";
                    if (rawFileName == "")  // Raw file was not in the same directory.
                    {   // prompt user for raw file path
                        _dialogService.MessageBox("Please select raw file.");
                        rawFileName = _dialogService.OpenFile(".raw", @"Raw Files (*.raw)|*.raw");
                            // manually find raw file
                    }
                }
            }
            if (!String.IsNullOrEmpty(rawFileName))
            {
                _taskService.Enqueue(() =>
                {
                    // Name of raw file was found
                    if (xicVm == null) xicVm = ReadRawFile(rawFileName); // raw file isn't open yet
                    ReadIdFile(tsvFileName, rawFileName, xicVm); // finally read the TSV file
                }, true);
            }
            else _dialogService.MessageBox("Cannot open ID file.");
        }


        /// <summary>
        /// Attempt to open Ids from identification file and associate raw file with them.
        /// </summary>
        /// <param name="idFileName">Name of id file.</param>
        /// <param name="rawFileName">Name of raw file to associate with id file.</param>
        /// <param name="xicVm">Xic View model to associate with id file.</param>
        public void ReadIdFile(string idFileName, string rawFileName, XicViewModel xicVm)
        {
            IsLoading = true;
            IdentificationTree ids;
			try
			{
                var reader = IdFileReaderFactory.CreateReader(idFileName);
                ids = reader.Read();
                ids.SetLcmsRun(xicVm.Lcms, xicVm.RawFileName);
            }
<<<<<<< HEAD
			catch (IOException e)
			{
				_dialogService.ExceptionAlert(e);
				FileOpen = false;
				IsLoading = false;
				return;
			}
            Ids.Add(ids);
            Ids.Tool = ids.Tool; // assign new tool
            FilterIds();    // filter Ids by qvalue threshold
            SelectedPrSm = null;
            _xicChanged = true;
            ShowUnidentifiedScans = false;
            if (Ids.Proteins.Count > 0) SelectedPrSm = Ids.GetHighestScoringPrSm();
=======
            catch (IOException e)
            {
                _dialogService.ExceptionAlert(e);
                FileOpen = false;
                IsLoading = false;
                return;
            }
            var data = ScanViewModel.Data;
            data.AddRange(ids.AllPrSms);
            ScanViewModel.Data = data;
            ScanViewModel.HideUnidentifiedScans = true;
            if (ids.Proteins.Count > 0) SelectedPrSmViewModel.Instance.PrSm = ids.GetHighestScoringPrSm();
>>>>>>> 1b9bfb5c
            FileOpen = true;
            IsLoading = false;
        }

        /// <summary>
        /// Open raw file
        /// </summary>
        /// <param name="rawFilePath">Path to raw file to open</param>
        public XicViewModel ReadRawFile(string rawFilePath)
        {
            var xicVm = new XicViewModel(_dialogService, TaskServiceFactory.GetTaskServiceLike(_taskService)); // create xic view model
            GuiInvoker.Invoke(() => XicViewModels.Add(xicVm)); // add xic view model to gui
            xicVm.RawFilePath = rawFilePath;
            var lcms = xicVm.Lcms;
            var scans = lcms.GetScanNumbers(2);
            var prsmScans = new List<PrSm>();
            foreach (var scan in scans)
            {
                var prsm = new PrSm
                {
                    Scan = scan,
                    RawFileName = xicVm.RawFileName,
                    Lcms = lcms,
                    QValue = 1.0,
                    Score = Double.NaN,
                    Sequence = new Sequence(new List<AminoAcid>()),
                    SequenceText = "",
                    ProteinName = "",
                    ProteinDesc = "",
                    Charge = 0
                };
                _idTreeMutex.WaitOne();
                prsmScans.Add(prsm);
                _idTreeMutex.ReleaseMutex();
            }
            _idTreeMutex.WaitOne();
            ScanViewModel.Data.AddRange(prsmScans);
            ScanViewModel.Data = ScanViewModel.Data;
            _idTreeMutex.ReleaseMutex();
            GuiInvoker.Invoke(() => { CreateSequenceViewModel.SelectedXicViewModel = XicViewModels[0]; });
            FileOpen = true;
            return xicVm;
        }

        /// <summary>
        /// Open data set (raw file and ID files) from PNNL DMS system
        /// </summary>
        public Task OpenFromDms()
        {
            Task task = null;
            var data = _dialogService.OpenDmsLookup(new DmsLookupViewModel(_dialogService));
            if (data == null) return null;
            var dataSetDirName = data.Item1;
            var jobDirName = data.Item2;
            string idFilePath = "";
            List<string> rawFileNames = null;
            if (!String.IsNullOrEmpty(dataSetDirName))      // did the user actually choose a dataset?
            {
                var dataSetDir = Directory.GetFiles(dataSetDirName);
                rawFileNames = (from filePath in dataSetDir
                                let ext = Path.GetExtension(filePath)
                                where ext == ".raw"
                                select filePath).ToList();
            }
            if (!String.IsNullOrEmpty(jobDirName))      // did the user actually choose a job?
            {
                var jobDir = Directory.GetFiles(jobDirName);
                idFilePath = (from idFp in jobDir
                              let ext = Path.GetExtension(idFp)
                              where ext == ".mzid" || ext == ".gz"
                                select idFp).FirstOrDefault();
            }
            if (rawFileNames == null || rawFileNames.Count == 0)
            {   // no data set chosen or no raw files found for data set
                _dialogService.MessageBox("No raw files found for that data set.");
                IsLoading = false;
                return null;
            }
            foreach (var rawFilePath in rawFileNames)
            {
                var raw = rawFilePath;
                var filePath = idFilePath;
                task = Task.Factory.StartNew(() =>
                {
                    var xicVm = ReadRawFile(raw);
                    if (!String.IsNullOrEmpty(filePath)) ReadIdFile(filePath, xicVm.RawFileName, xicVm);
                });
            }
            return task;
        }

        /// <summary>
        /// Open settings window
        /// </summary>
        public void OpenSettings()
        {
            var settingsViewModel = new SettingsViewModel(_dialogService);
            _dialogService.OpenSettings(settingsViewModel);
            if (settingsViewModel.Status)
            {
                Messenger.Default.Send(new SettingsChangedNotification(this, "SettingsChanged"));
            }
        }

        /// <summary>
        /// Open about box
        /// </summary>
        private void OpenAboutBox()
        {
            _dialogService.OpenAboutBox();
        }

        /// <summary>
        /// Event handler for XicCloseRequest in XicViewModel
        /// Closes the raw file and cleans up IDs pointing to that raw file
        /// </summary>
        /// <param name="message">Message containing sender info</param>
        private void XicCloseRequest(XicViewModel.XicCloseRequest message)
        {
            var xicVm = message.Sender as XicViewModel;
            if (xicVm != null)
            {
                var rawFileName = xicVm.RawFileName;
                ScanViewModel.RemovePrSmsFromRawFile(rawFileName);
                XicViewModels.Remove(xicVm);
                if (SelectedPrSmViewModel.Instance.RawFileName == rawFileName)
                {
                    if (XicViewModels.Count > 0) CreateSequenceViewModel.SelectedXicViewModel = XicViewModels[0];
                    //if (ScanViewModel.Data.Count > 0) SelectedPrSmViewModel.Instance.PrSm = Ids.GetHighestScoringPrSm();
                    else
                    {
                        SelectedPrSmViewModel.Instance.Clear();
                    }
                }
            }
        }

        private readonly IMainDialogService _dialogService;
        private readonly ITaskService _taskService;
        private readonly Mutex _idTreeMutex;

        private bool _isLoading;
        private bool _fileOpen;
    }

    public class SettingsChangedNotification : NotificationMessage
    {
        public SettingsChangedNotification(object sender, string notification) : base(sender, notification){}
    }
}

<|MERGE_RESOLUTION|>--- conflicted
+++ resolved
@@ -1,387 +1,365 @@
-﻿using System;
-using System.Collections.Generic;
-using System.Collections.ObjectModel;
-using System.IO;
-using System.Linq;
-using System.Threading;
-using System.Threading.Tasks;
-using GalaSoft.MvvmLight;
-using GalaSoft.MvvmLight.Command;
-using GalaSoft.MvvmLight.Messaging;
-using InformedProteomics.Backend.Data.Sequence;
-using InformedProteomics.Backend.Data.Spectrometry;
-using LcmsSpectator.DialogServices;
-using LcmsSpectator.TaskServices;
-using LcmsSpectator.Utils;
-using LcmsSpectatorModels.Models;
-using LcmsSpectatorModels.Readers;
-
-namespace LcmsSpectator.ViewModels
-{
-    public class MainWindowViewModel: ViewModelBase
-    {
-        // Data
-        public List<IonType> IonTypes { get; set; }
-
-        // Commands
-        public RelayCommand OpenRawFileCommand { get; private set; }
-        public RelayCommand OpenTsvFileCommand { get; private set; }
-        public RelayCommand OpenFromDmsCommand { get; private set; }
-        public RelayCommand OpenSettingsCommand { get; private set; }
-        public RelayCommand OpenAboutBoxCommand { get; private set; }
-
-        // Child view models
-        public ScanViewModel ScanViewModel { get; private set; }
-        public CreateSequenceViewModel CreateSequenceViewModel { get; private set; }
-        public IonTypeSelectorViewModel IonTypeSelectorViewModel { get; private set; }
-        public SpectrumViewModel Ms2SpectrumViewModel { get; private set; }
-        public ObservableCollection<XicViewModel> XicViewModels { get; private set; }
-        public SelectedPrSmViewModel SelectedPrSmViewModel { get; private set; }
-
-        /// <summary>
-        /// Constructor for creating a new, empty MainWindowViewModel
-        /// </summary>
-        /// <param name="dialogService">Service for MVVM-friendly dialogs</param>
-        /// <param name="taskService">Service for task queueing</param>
-        public MainWindowViewModel(IMainDialogService dialogService, ITaskService taskService)
-        {
-            // register messenger events
-            Messenger.Default.Register<XicViewModel.XicCloseRequest>(this, XicCloseRequest);
-
-            _dialogService = dialogService;
-            _taskService = taskService;
-            SelectedPrSmViewModel = SelectedPrSmViewModel.Instance;
-            Ms2SpectrumViewModel = new SpectrumViewModel(_dialogService, TaskServiceFactory.GetTaskServiceLike(taskService));
-            ScanViewModel = new ScanViewModel(_dialogService, TaskServiceFactory.GetTaskServiceLike(_taskService), new List<PrSm>());
-            IonTypeSelectorViewModel = new IonTypeSelectorViewModel(_dialogService);
-            XicViewModels = new ObservableCollection<XicViewModel>();
-            CreateSequenceViewModel = new CreateSequenceViewModel(XicViewModels, _dialogService);
-
-            OpenRawFileCommand = new RelayCommand(OpenRawFile);
-            OpenTsvFileCommand = new RelayCommand(OpenIdFile);
-            OpenFromDmsCommand = new RelayCommand(() => OpenFromDms(), () => ShowOpenFromDms);
-            OpenSettingsCommand = new RelayCommand(OpenSettings);
-            OpenAboutBoxCommand = new RelayCommand(OpenAboutBox);
-
-            IsLoading = false;
-            FileOpen = false;
-
-            _idTreeMutex = new Mutex();
-        }
-
-        /// <summary>
-        /// Constructor for creating MainWindowViewModel with existing IDs
-        /// </summary>
-        /// <param name="dialogService">Service for MVVM-friendly dialogs</param>
-        /// <param name="taskService">Service for task queueing</param>
-        /// <param name="idTree">Existing IDs</param>
-        public MainWindowViewModel(IMainDialogService dialogService, ITaskService taskService, IdentificationTree idTree) : this(dialogService, taskService)
-        {
-            ScanViewModel.Data = idTree.AllPrSms;
-        }
-
-        /// <summary>
-        /// Determine whether or not "Open From DMS" should be shown on the menu based on whether
-        /// or not the user is on the PNNL network or not.
-        /// </summary>
-        public bool ShowOpenFromDms
-        {
-            get { return System.Net.Dns.GetHostEntry("").HostName.Contains("pnl.gov"); }
-        }
-
-        /// <summary>
-        /// A file is currently being loaded
-        /// </summary>
-        public bool IsLoading
-        {
-            get { return _isLoading; }
-            set
-            {
-                _isLoading = value;
-                RaisePropertyChanged();
-            }
-        }
-
-        /// <summary>
-        /// Tracks whether or not a file is currently open
-        /// </summary>
-        public bool FileOpen
-        {
-            get { return _fileOpen; }
-            set
-            {
-                _fileOpen = value;
-                RaisePropertyChanged();
-            }
-        }
-
-        /// <summary>
-        /// Prompt user for raw files and call ReadRawFile() to open file.
-        /// </summary>
-        public void OpenRawFile()
-        {
-            var rawFileNames = _dialogService.MultiSelectOpenFile(".raw", @"Raw Files (*.raw)|*.raw");
-            if (rawFileNames == null) return;
-            foreach (var rawFileName in rawFileNames)
-            {
-                var name = rawFileName;
-                _taskService.Enqueue(() =>
-                {
-                    ReadRawFile(name);
-                    if (XicViewModels.Count > 0) ScanViewModel.HideUnidentifiedScans = false;
-                }, true);
-            }
-        }
-
-        /// <summary>
-        /// Open identification file. Checks to ensure that there is a raw file open
-        /// corresponding to this ID file.
-        /// </summary>
-        public void OpenIdFile()
-        {
-<<<<<<< HEAD
-            Task task = null;
-            const string formatStr = @"TSV Files (*.txt; *tsv)|*.txt;*.tsv|MzId Files (*.mzId)|*.mzId|MzId GZip Files (*.mzId.gz)|*.mzId.gz|MTDB Files (*.mtdb)|*.mtdb";
-=======
-            const string formatStr = @"TSV Files (*.txt; *tsv)|*.txt;*.tsv|MzId Files (*.mzId[.gz])|*.mzId;*.mzId.gz";
->>>>>>> 1b9bfb5c
-            var tsvFileName = _dialogService.OpenFile(".txt", formatStr);
-            if (tsvFileName == "") return;
-            var fileName = Path.GetFileNameWithoutExtension(tsvFileName);
-            var ext = Path.GetExtension(tsvFileName);
-            string path = ext != null ? tsvFileName.Remove(tsvFileName.IndexOf(ext, StringComparison.Ordinal)) : tsvFileName;
-            string rawFileName = "";
-            XicViewModel xicVm = null;
-            foreach (var xic in XicViewModels)      // Raw file already open?
-            {
-                if (xic.RawFileName == fileName)
-                {   // xicVm with correct raw file name was found. Raw file is already open
-                    xicVm = xic;
-                    rawFileName = xicVm.RawFileName;
-                }
-            }
-            if (xicVm == null)  // Raw file not already open
-            {
-                var directoryName = Path.GetDirectoryName(tsvFileName);
-                if (directoryName != null)
-                {
-                    var directory = Directory.GetFiles(directoryName);
-                    foreach (var file in directory) // Raw file in same directory as tsv file?
-                        if (file == path + ".raw") rawFileName = path + ".raw";
-                    if (rawFileName == "")  // Raw file was not in the same directory.
-                    {   // prompt user for raw file path
-                        _dialogService.MessageBox("Please select raw file.");
-                        rawFileName = _dialogService.OpenFile(".raw", @"Raw Files (*.raw)|*.raw");
-                            // manually find raw file
-                    }
-                }
-            }
-            if (!String.IsNullOrEmpty(rawFileName))
-            {
-                _taskService.Enqueue(() =>
-                {
-                    // Name of raw file was found
-                    if (xicVm == null) xicVm = ReadRawFile(rawFileName); // raw file isn't open yet
-                    ReadIdFile(tsvFileName, rawFileName, xicVm); // finally read the TSV file
-                }, true);
-            }
-            else _dialogService.MessageBox("Cannot open ID file.");
-        }
-
-
-        /// <summary>
-        /// Attempt to open Ids from identification file and associate raw file with them.
-        /// </summary>
-        /// <param name="idFileName">Name of id file.</param>
-        /// <param name="rawFileName">Name of raw file to associate with id file.</param>
-        /// <param name="xicVm">Xic View model to associate with id file.</param>
-        public void ReadIdFile(string idFileName, string rawFileName, XicViewModel xicVm)
-        {
-            IsLoading = true;
-            IdentificationTree ids;
-			try
-			{
-                var reader = IdFileReaderFactory.CreateReader(idFileName);
-                ids = reader.Read();
-                ids.SetLcmsRun(xicVm.Lcms, xicVm.RawFileName);
-            }
-<<<<<<< HEAD
-			catch (IOException e)
-			{
-				_dialogService.ExceptionAlert(e);
-				FileOpen = false;
-				IsLoading = false;
-				return;
-			}
-            Ids.Add(ids);
-            Ids.Tool = ids.Tool; // assign new tool
-            FilterIds();    // filter Ids by qvalue threshold
-            SelectedPrSm = null;
-            _xicChanged = true;
-            ShowUnidentifiedScans = false;
-            if (Ids.Proteins.Count > 0) SelectedPrSm = Ids.GetHighestScoringPrSm();
-=======
-            catch (IOException e)
-            {
-                _dialogService.ExceptionAlert(e);
-                FileOpen = false;
-                IsLoading = false;
-                return;
-            }
-            var data = ScanViewModel.Data;
-            data.AddRange(ids.AllPrSms);
-            ScanViewModel.Data = data;
-            ScanViewModel.HideUnidentifiedScans = true;
-            if (ids.Proteins.Count > 0) SelectedPrSmViewModel.Instance.PrSm = ids.GetHighestScoringPrSm();
->>>>>>> 1b9bfb5c
-            FileOpen = true;
-            IsLoading = false;
-        }
-
-        /// <summary>
-        /// Open raw file
-        /// </summary>
-        /// <param name="rawFilePath">Path to raw file to open</param>
-        public XicViewModel ReadRawFile(string rawFilePath)
-        {
-            var xicVm = new XicViewModel(_dialogService, TaskServiceFactory.GetTaskServiceLike(_taskService)); // create xic view model
-            GuiInvoker.Invoke(() => XicViewModels.Add(xicVm)); // add xic view model to gui
-            xicVm.RawFilePath = rawFilePath;
-            var lcms = xicVm.Lcms;
-            var scans = lcms.GetScanNumbers(2);
-            var prsmScans = new List<PrSm>();
-            foreach (var scan in scans)
-            {
-                var prsm = new PrSm
-                {
-                    Scan = scan,
-                    RawFileName = xicVm.RawFileName,
-                    Lcms = lcms,
-                    QValue = 1.0,
-                    Score = Double.NaN,
-                    Sequence = new Sequence(new List<AminoAcid>()),
-                    SequenceText = "",
-                    ProteinName = "",
-                    ProteinDesc = "",
-                    Charge = 0
-                };
-                _idTreeMutex.WaitOne();
-                prsmScans.Add(prsm);
-                _idTreeMutex.ReleaseMutex();
-            }
-            _idTreeMutex.WaitOne();
-            ScanViewModel.Data.AddRange(prsmScans);
-            ScanViewModel.Data = ScanViewModel.Data;
-            _idTreeMutex.ReleaseMutex();
-            GuiInvoker.Invoke(() => { CreateSequenceViewModel.SelectedXicViewModel = XicViewModels[0]; });
-            FileOpen = true;
-            return xicVm;
-        }
-
-        /// <summary>
-        /// Open data set (raw file and ID files) from PNNL DMS system
-        /// </summary>
-        public Task OpenFromDms()
-        {
-            Task task = null;
-            var data = _dialogService.OpenDmsLookup(new DmsLookupViewModel(_dialogService));
-            if (data == null) return null;
-            var dataSetDirName = data.Item1;
-            var jobDirName = data.Item2;
-            string idFilePath = "";
-            List<string> rawFileNames = null;
-            if (!String.IsNullOrEmpty(dataSetDirName))      // did the user actually choose a dataset?
-            {
-                var dataSetDir = Directory.GetFiles(dataSetDirName);
-                rawFileNames = (from filePath in dataSetDir
-                                let ext = Path.GetExtension(filePath)
-                                where ext == ".raw"
-                                select filePath).ToList();
-            }
-            if (!String.IsNullOrEmpty(jobDirName))      // did the user actually choose a job?
-            {
-                var jobDir = Directory.GetFiles(jobDirName);
-                idFilePath = (from idFp in jobDir
-                              let ext = Path.GetExtension(idFp)
-                              where ext == ".mzid" || ext == ".gz"
-                                select idFp).FirstOrDefault();
-            }
-            if (rawFileNames == null || rawFileNames.Count == 0)
-            {   // no data set chosen or no raw files found for data set
-                _dialogService.MessageBox("No raw files found for that data set.");
-                IsLoading = false;
-                return null;
-            }
-            foreach (var rawFilePath in rawFileNames)
-            {
-                var raw = rawFilePath;
-                var filePath = idFilePath;
-                task = Task.Factory.StartNew(() =>
-                {
-                    var xicVm = ReadRawFile(raw);
-                    if (!String.IsNullOrEmpty(filePath)) ReadIdFile(filePath, xicVm.RawFileName, xicVm);
-                });
-            }
-            return task;
-        }
-
-        /// <summary>
-        /// Open settings window
-        /// </summary>
-        public void OpenSettings()
-        {
-            var settingsViewModel = new SettingsViewModel(_dialogService);
-            _dialogService.OpenSettings(settingsViewModel);
-            if (settingsViewModel.Status)
-            {
-                Messenger.Default.Send(new SettingsChangedNotification(this, "SettingsChanged"));
-            }
-        }
-
-        /// <summary>
-        /// Open about box
-        /// </summary>
-        private void OpenAboutBox()
-        {
-            _dialogService.OpenAboutBox();
-        }
-
-        /// <summary>
-        /// Event handler for XicCloseRequest in XicViewModel
-        /// Closes the raw file and cleans up IDs pointing to that raw file
-        /// </summary>
-        /// <param name="message">Message containing sender info</param>
-        private void XicCloseRequest(XicViewModel.XicCloseRequest message)
-        {
-            var xicVm = message.Sender as XicViewModel;
-            if (xicVm != null)
-            {
-                var rawFileName = xicVm.RawFileName;
-                ScanViewModel.RemovePrSmsFromRawFile(rawFileName);
-                XicViewModels.Remove(xicVm);
-                if (SelectedPrSmViewModel.Instance.RawFileName == rawFileName)
-                {
-                    if (XicViewModels.Count > 0) CreateSequenceViewModel.SelectedXicViewModel = XicViewModels[0];
-                    //if (ScanViewModel.Data.Count > 0) SelectedPrSmViewModel.Instance.PrSm = Ids.GetHighestScoringPrSm();
-                    else
-                    {
-                        SelectedPrSmViewModel.Instance.Clear();
-                    }
-                }
-            }
-        }
-
-        private readonly IMainDialogService _dialogService;
-        private readonly ITaskService _taskService;
-        private readonly Mutex _idTreeMutex;
-
-        private bool _isLoading;
-        private bool _fileOpen;
-    }
-
-    public class SettingsChangedNotification : NotificationMessage
-    {
-        public SettingsChangedNotification(object sender, string notification) : base(sender, notification){}
-    }
-}
-
+﻿using System;
+using System.Collections.Generic;
+using System.Collections.ObjectModel;
+using System.IO;
+using System.Linq;
+using System.Threading;
+using System.Threading.Tasks;
+using GalaSoft.MvvmLight;
+using GalaSoft.MvvmLight.Command;
+using GalaSoft.MvvmLight.Messaging;
+using InformedProteomics.Backend.Data.Sequence;
+using InformedProteomics.Backend.Data.Spectrometry;
+using LcmsSpectator.DialogServices;
+using LcmsSpectator.TaskServices;
+using LcmsSpectator.Utils;
+using LcmsSpectatorModels.Models;
+using LcmsSpectatorModels.Readers;
+
+namespace LcmsSpectator.ViewModels
+{
+    public class MainWindowViewModel: ViewModelBase
+    {
+        // Data
+        public List<IonType> IonTypes { get; set; }
+
+        // Commands
+        public RelayCommand OpenRawFileCommand { get; private set; }
+        public RelayCommand OpenTsvFileCommand { get; private set; }
+        public RelayCommand OpenFromDmsCommand { get; private set; }
+        public RelayCommand OpenSettingsCommand { get; private set; }
+        public RelayCommand OpenAboutBoxCommand { get; private set; }
+
+        // Child view models
+        public ScanViewModel ScanViewModel { get; private set; }
+        public CreateSequenceViewModel CreateSequenceViewModel { get; private set; }
+        public IonTypeSelectorViewModel IonTypeSelectorViewModel { get; private set; }
+        public SpectrumViewModel Ms2SpectrumViewModel { get; private set; }
+        public ObservableCollection<XicViewModel> XicViewModels { get; private set; }
+        public SelectedPrSmViewModel SelectedPrSmViewModel { get; private set; }
+
+        /// <summary>
+        /// Constructor for creating a new, empty MainWindowViewModel
+        /// </summary>
+        /// <param name="dialogService">Service for MVVM-friendly dialogs</param>
+        /// <param name="taskService">Service for task queueing</param>
+        public MainWindowViewModel(IMainDialogService dialogService, ITaskService taskService)
+        {
+            // register messenger events
+            Messenger.Default.Register<XicViewModel.XicCloseRequest>(this, XicCloseRequest);
+
+            _dialogService = dialogService;
+            _taskService = taskService;
+            SelectedPrSmViewModel = SelectedPrSmViewModel.Instance;
+            Ms2SpectrumViewModel = new SpectrumViewModel(_dialogService, TaskServiceFactory.GetTaskServiceLike(taskService));
+            ScanViewModel = new ScanViewModel(_dialogService, TaskServiceFactory.GetTaskServiceLike(_taskService), new List<PrSm>());
+            IonTypeSelectorViewModel = new IonTypeSelectorViewModel(_dialogService);
+            XicViewModels = new ObservableCollection<XicViewModel>();
+            CreateSequenceViewModel = new CreateSequenceViewModel(XicViewModels, _dialogService);
+
+            OpenRawFileCommand = new RelayCommand(OpenRawFile);
+            OpenTsvFileCommand = new RelayCommand(OpenIdFile);
+            OpenFromDmsCommand = new RelayCommand(() => OpenFromDms(), () => ShowOpenFromDms);
+            OpenSettingsCommand = new RelayCommand(OpenSettings);
+            OpenAboutBoxCommand = new RelayCommand(OpenAboutBox);
+
+            IsLoading = false;
+            FileOpen = false;
+
+            _idTreeMutex = new Mutex();
+        }
+
+        /// <summary>
+        /// Constructor for creating MainWindowViewModel with existing IDs
+        /// </summary>
+        /// <param name="dialogService">Service for MVVM-friendly dialogs</param>
+        /// <param name="taskService">Service for task queueing</param>
+        /// <param name="idTree">Existing IDs</param>
+        public MainWindowViewModel(IMainDialogService dialogService, ITaskService taskService, IdentificationTree idTree) : this(dialogService, taskService)
+        {
+            ScanViewModel.Data = idTree.AllPrSms;
+        }
+
+        /// <summary>
+        /// Determine whether or not "Open From DMS" should be shown on the menu based on whether
+        /// or not the user is on the PNNL network or not.
+        /// </summary>
+        public bool ShowOpenFromDms
+        {
+            get { return System.Net.Dns.GetHostEntry("").HostName.Contains("pnl.gov"); }
+        }
+
+        /// <summary>
+        /// A file is currently being loaded
+        /// </summary>
+        public bool IsLoading
+        {
+            get { return _isLoading; }
+            set
+            {
+                _isLoading = value;
+                RaisePropertyChanged();
+            }
+        }
+
+        /// <summary>
+        /// Tracks whether or not a file is currently open
+        /// </summary>
+        public bool FileOpen
+        {
+            get { return _fileOpen; }
+            set
+            {
+                _fileOpen = value;
+                RaisePropertyChanged();
+            }
+        }
+
+        /// <summary>
+        /// Prompt user for raw files and call ReadRawFile() to open file.
+        /// </summary>
+        public void OpenRawFile()
+        {
+            var rawFileNames = _dialogService.MultiSelectOpenFile(".raw", @"Raw Files (*.raw)|*.raw");
+            if (rawFileNames == null) return;
+            foreach (var rawFileName in rawFileNames)
+            {
+                var name = rawFileName;
+                _taskService.Enqueue(() =>
+                {
+                    ReadRawFile(name);
+                    if (XicViewModels.Count > 0) ScanViewModel.HideUnidentifiedScans = false;
+                }, true);
+            }
+        }
+
+        /// <summary>
+        /// Open identification file. Checks to ensure that there is a raw file open
+        /// corresponding to this ID file.
+        /// </summary>
+        public void OpenIdFile()
+        {
+            const string formatStr = @"TSV Files (*.txt; *tsv)|*.txt;*.tsv|MzId Files (*.mzId[.gz])|*.mzId;*.mzId.gz|MTDB Files (*.mtdb)|*.mtdb";
+            var tsvFileName = _dialogService.OpenFile(".txt", formatStr);
+            if (tsvFileName == "") return;
+            var fileName = Path.GetFileNameWithoutExtension(tsvFileName);
+            var ext = Path.GetExtension(tsvFileName);
+            string path = ext != null ? tsvFileName.Remove(tsvFileName.IndexOf(ext, StringComparison.Ordinal)) : tsvFileName;
+            string rawFileName = "";
+            XicViewModel xicVm = null;
+            foreach (var xic in XicViewModels)      // Raw file already open?
+            {
+                if (xic.RawFileName == fileName)
+                {   // xicVm with correct raw file name was found. Raw file is already open
+                    xicVm = xic;
+                    rawFileName = xicVm.RawFileName;
+                }
+            }
+            if (xicVm == null)  // Raw file not already open
+            {
+                var directoryName = Path.GetDirectoryName(tsvFileName);
+                if (directoryName != null)
+                {
+                    var directory = Directory.GetFiles(directoryName);
+                    foreach (var file in directory) // Raw file in same directory as tsv file?
+                        if (file == path + ".raw") rawFileName = path + ".raw";
+                    if (rawFileName == "")  // Raw file was not in the same directory.
+                    {   // prompt user for raw file path
+                        _dialogService.MessageBox("Please select raw file.");
+                        rawFileName = _dialogService.OpenFile(".raw", @"Raw Files (*.raw)|*.raw");
+                            // manually find raw file
+                    }
+                }
+            }
+            if (!String.IsNullOrEmpty(rawFileName))
+            {
+                _taskService.Enqueue(() =>
+                {
+                    // Name of raw file was found
+                    if (xicVm == null) xicVm = ReadRawFile(rawFileName); // raw file isn't open yet
+                    ReadIdFile(tsvFileName, rawFileName, xicVm); // finally read the TSV file
+                }, true);
+            }
+            else _dialogService.MessageBox("Cannot open ID file.");
+        }
+
+
+        /// <summary>
+        /// Attempt to open Ids from identification file and associate raw file with them.
+        /// </summary>
+        /// <param name="idFileName">Name of id file.</param>
+        /// <param name="rawFileName">Name of raw file to associate with id file.</param>
+        /// <param name="xicVm">Xic View model to associate with id file.</param>
+        public void ReadIdFile(string idFileName, string rawFileName, XicViewModel xicVm)
+        {
+            IsLoading = true;
+            IdentificationTree ids;
+			try
+			{
+                var reader = IdFileReaderFactory.CreateReader(idFileName);
+                ids = reader.Read();
+                ids.SetLcmsRun(xicVm.Lcms, xicVm.RawFileName);
+            }
+			catch (IOException e)
+			{
+				_dialogService.ExceptionAlert(e);
+				FileOpen = false;
+				IsLoading = false;
+				return;
+			}
+            var data = ScanViewModel.Data;
+            data.AddRange(ids.AllPrSms);
+            ScanViewModel.Data = data;
+            ScanViewModel.HideUnidentifiedScans = true;
+            if (ids.Proteins.Count > 0) SelectedPrSmViewModel.Instance.PrSm = ids.GetHighestScoringPrSm();
+            FileOpen = true;
+            IsLoading = false;
+        }
+
+        /// <summary>
+        /// Open raw file
+        /// </summary>
+        /// <param name="rawFilePath">Path to raw file to open</param>
+        public XicViewModel ReadRawFile(string rawFilePath)
+        {
+            var xicVm = new XicViewModel(_dialogService, TaskServiceFactory.GetTaskServiceLike(_taskService)); // create xic view model
+            GuiInvoker.Invoke(() => XicViewModels.Add(xicVm)); // add xic view model to gui
+            xicVm.RawFilePath = rawFilePath;
+            var lcms = xicVm.Lcms;
+            var scans = lcms.GetScanNumbers(2);
+            var prsmScans = new List<PrSm>();
+            foreach (var scan in scans)
+            {
+                var prsm = new PrSm
+                {
+                    Scan = scan,
+                    RawFileName = xicVm.RawFileName,
+                    Lcms = lcms,
+                    QValue = 1.0,
+                    Score = Double.NaN,
+                    Sequence = new Sequence(new List<AminoAcid>()),
+                    SequenceText = "",
+                    ProteinName = "",
+                    ProteinDesc = "",
+                    Charge = 0
+                };
+                _idTreeMutex.WaitOne();
+                prsmScans.Add(prsm);
+                _idTreeMutex.ReleaseMutex();
+            }
+            _idTreeMutex.WaitOne();
+            ScanViewModel.Data.AddRange(prsmScans);
+            ScanViewModel.Data = ScanViewModel.Data;
+            _idTreeMutex.ReleaseMutex();
+            GuiInvoker.Invoke(() => { CreateSequenceViewModel.SelectedXicViewModel = XicViewModels[0]; });
+            FileOpen = true;
+            return xicVm;
+        }
+
+        /// <summary>
+        /// Open data set (raw file and ID files) from PNNL DMS system
+        /// </summary>
+        public Task OpenFromDms()
+        {
+            Task task = null;
+            var data = _dialogService.OpenDmsLookup(new DmsLookupViewModel(_dialogService));
+            if (data == null) return null;
+            var dataSetDirName = data.Item1;
+            var jobDirName = data.Item2;
+            string idFilePath = "";
+            List<string> rawFileNames = null;
+            if (!String.IsNullOrEmpty(dataSetDirName))      // did the user actually choose a dataset?
+            {
+                var dataSetDir = Directory.GetFiles(dataSetDirName);
+                rawFileNames = (from filePath in dataSetDir
+                                let ext = Path.GetExtension(filePath)
+                                where ext == ".raw"
+                                select filePath).ToList();
+            }
+            if (!String.IsNullOrEmpty(jobDirName))      // did the user actually choose a job?
+            {
+                var jobDir = Directory.GetFiles(jobDirName);
+                idFilePath = (from idFp in jobDir
+                              let ext = Path.GetExtension(idFp)
+                              where ext == ".mzid" || ext == ".gz"
+                                select idFp).FirstOrDefault();
+            }
+            if (rawFileNames == null || rawFileNames.Count == 0)
+            {   // no data set chosen or no raw files found for data set
+                _dialogService.MessageBox("No raw files found for that data set.");
+                IsLoading = false;
+                return null;
+            }
+            foreach (var rawFilePath in rawFileNames)
+            {
+                var raw = rawFilePath;
+                var filePath = idFilePath;
+                task = Task.Factory.StartNew(() =>
+                {
+                    var xicVm = ReadRawFile(raw);
+                    if (!String.IsNullOrEmpty(filePath)) ReadIdFile(filePath, xicVm.RawFileName, xicVm);
+                });
+            }
+            return task;
+        }
+
+        /// <summary>
+        /// Open settings window
+        /// </summary>
+        public void OpenSettings()
+        {
+            var settingsViewModel = new SettingsViewModel(_dialogService);
+            _dialogService.OpenSettings(settingsViewModel);
+            if (settingsViewModel.Status)
+            {
+                Messenger.Default.Send(new SettingsChangedNotification(this, "SettingsChanged"));
+            }
+        }
+
+        /// <summary>
+        /// Open about box
+        /// </summary>
+        private void OpenAboutBox()
+        {
+            _dialogService.OpenAboutBox();
+        }
+
+        /// <summary>
+        /// Event handler for XicCloseRequest in XicViewModel
+        /// Closes the raw file and cleans up IDs pointing to that raw file
+        /// </summary>
+        /// <param name="message">Message containing sender info</param>
+        private void XicCloseRequest(XicViewModel.XicCloseRequest message)
+        {
+            var xicVm = message.Sender as XicViewModel;
+            if (xicVm != null)
+            {
+                var rawFileName = xicVm.RawFileName;
+                ScanViewModel.RemovePrSmsFromRawFile(rawFileName);
+                XicViewModels.Remove(xicVm);
+                if (SelectedPrSmViewModel.Instance.RawFileName == rawFileName)
+                {
+                    if (XicViewModels.Count > 0) CreateSequenceViewModel.SelectedXicViewModel = XicViewModels[0];
+                    //if (ScanViewModel.Data.Count > 0) SelectedPrSmViewModel.Instance.PrSm = Ids.GetHighestScoringPrSm();
+                    else
+                    {
+                        SelectedPrSmViewModel.Instance.Clear();
+                    }
+                }
+            }
+        }
+
+        private readonly IMainDialogService _dialogService;
+        private readonly ITaskService _taskService;
+        private readonly Mutex _idTreeMutex;
+
+        private bool _isLoading;
+        private bool _fileOpen;
+    }
+
+    public class SettingsChangedNotification : NotificationMessage
+    {
+        public SettingsChangedNotification(object sender, string notification) : base(sender, notification){}
+    }
+}
+